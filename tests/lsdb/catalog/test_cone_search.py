--- conflicted
+++ resolved
@@ -33,7 +33,6 @@
         assert pixel in consearch_catalog._ddf_pixel_map
 
 
-<<<<<<< HEAD
 def test_cone_search_filters_no_matching_points(small_sky_order1_catalog, assert_divisions_are_correct):
     ra = 0
     dec = -80
@@ -54,17 +53,12 @@
     assert_divisions_are_correct(cone_search_catalog)
 
 
-def test_negative_radius_errors(small_sky_order1_catalog):
-    with pytest.raises(ValueError):
-        small_sky_order1_catalog.cone_search(0, 0, -1)
-=======
 def test_cone_search_wrapped_ra(small_sky_order1_catalog):
     # RA is inside the [0,360] degree range
     small_sky_order1_catalog.cone_search(200.3, 0, 1.2)
     # RA is outside the [0,360] degree range, but they are wrapped
     small_sky_order1_catalog.cone_search(400.9, 0, 1.3)
     small_sky_order1_catalog.cone_search(-100.1, 0, 1.5)
->>>>>>> 62221c6c
 
 
 def test_invalid_dec_and_negative_radius(small_sky_order1_catalog):
