--- conflicted
+++ resolved
@@ -329,7 +329,6 @@
         small_sky_order1_catalog.assign(new_column=array)
 
 
-<<<<<<< HEAD
 def test_read_hats(small_sky_catalog, tmp_path):
     new_catalog_name = "small_sky"
     base_catalog_path = Path(tmp_path) / new_catalog_name
@@ -439,8 +438,6 @@
     helpers.assert_default_columns_in_columns(expected_catalog_all_cols)
 
 
-=======
->>>>>>> 3fcdd3cf
 def test_advise_unloaded_columns(small_sky_order1_default_cols_catalog):
     cat = small_sky_order1_default_cols_catalog
     with pytest.raises(ValueError, match="Column `dec_error` is in the catalog but was not loaded."):
@@ -451,7 +448,6 @@
         _ = cat[["ra_error", "dec_error"]]
 
 
-<<<<<<< HEAD
 def test_save_catalog_point_map(small_sky_order1_catalog, tmp_path):
     new_catalog_name = "small_sky_order1"
     base_catalog_path = Path(tmp_path) / new_catalog_name
@@ -548,8 +544,6 @@
     assert list(catalog._ddf_pixel_map.keys()) == non_empty_pixels
 
 
-=======
->>>>>>> 3fcdd3cf
 def test_prune_empty_partitions(small_sky_order1_catalog):
     # Perform a query that forces the existence of some empty partitions
     catalog = small_sky_order1_catalog.query("ra > 350 and dec < -50")
