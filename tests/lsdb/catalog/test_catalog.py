--- conflicted
+++ resolved
@@ -235,7 +235,6 @@
     assert list(catalog._ddf_pixel_map.keys()) == non_empty_pixels
 
 
-<<<<<<< HEAD
 def test_prune_empty_partitions(small_sky_order1_catalog):
     # Perform a query that forces the existence of some empty partitions
     catalog = small_sky_order1_catalog.query("ra > 350 and dec < -50")
@@ -277,7 +276,8 @@
     # The pruned catalog is also empty
     _, non_empty_partitions = pruned_catalog._get_non_empty_partitions()
     assert len(non_empty_partitions) == 0
-=======
+
+
 def test_skymap_data(small_sky_order1_catalog):
     def func(df, healpix):
         return len(df) / hp.nside2pixarea(hp.order2nside(healpix.order), degrees=True)
@@ -308,5 +308,4 @@
         img_order_pixels = np.arange(start, end)
         img[img_order_pixels] = value
     hp.mollview.assert_called_once()
-    assert (hp.mollview.call_args[0][0] == img).all()
->>>>>>> 71ddc898
+    assert (hp.mollview.call_args[0][0] == img).all()