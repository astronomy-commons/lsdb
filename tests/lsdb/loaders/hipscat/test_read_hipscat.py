import hipscat as hc
import numpy as np
import numpy.testing as npt
import pandas as pd
import pytest
from conftest import assert_divisions_are_correct

import lsdb


def test_read_hipscat(small_sky_order1_dir, small_sky_order1_hipscat_catalog):
    catalog = lsdb.read_hipscat(small_sky_order1_dir)
    assert isinstance(catalog, lsdb.Catalog)
    assert catalog.hc_structure.catalog_base_dir == small_sky_order1_hipscat_catalog.catalog_base_dir
    assert catalog.get_healpix_pixels() == small_sky_order1_hipscat_catalog.get_healpix_pixels()
<<<<<<< HEAD
    assert_divisions_are_correct(catalog)
=======
    assert len(catalog.compute().columns) == 8


def test_read_hipscat_with_columns(small_sky_order1_dir):
    filter_columns = ["ra", "dec"]
    catalog = lsdb.read_hipscat(small_sky_order1_dir, columns=filter_columns)
    assert isinstance(catalog, lsdb.Catalog)
    npt.assert_array_equal(catalog.compute().columns.values, filter_columns)

def test_read_hipscat_with_extra_kwargs(small_sky_order1_dir):
    catalog = lsdb.read_hipscat(small_sky_order1_dir, filters=[("ra", ">", 300)], engine="pyarrow")
    assert isinstance(catalog, lsdb.Catalog)
    assert np.greater(catalog.compute()["ra"].values, 300).all()
>>>>>>> 732a213c


def test_pixels_in_map_equal_catalog_pixels(small_sky_order1_dir, small_sky_order1_hipscat_catalog):
    catalog = lsdb.read_hipscat(small_sky_order1_dir)
    for healpix_pixel in small_sky_order1_hipscat_catalog.get_healpix_pixels():
        catalog.get_partition(healpix_pixel.order, healpix_pixel.pixel)


def test_wrong_pixel_raises_value_error(small_sky_order1_dir):
    catalog = lsdb.read_hipscat(small_sky_order1_dir)
    with pytest.raises(ValueError):
        catalog.get_partition(-1, -1)


def test_parquet_data_in_partitions_match_files(small_sky_order1_dir, small_sky_order1_hipscat_catalog):
    catalog = lsdb.read_hipscat(small_sky_order1_dir)
    for healpix_pixel in small_sky_order1_hipscat_catalog.get_healpix_pixels():
        hp_order = healpix_pixel.order
        hp_pixel = healpix_pixel.pixel
        partition = catalog.get_partition(hp_order, hp_pixel)
        partition_df = partition.compute()
        parquet_path = hc.io.paths.pixel_catalog_file(
            small_sky_order1_hipscat_catalog.catalog_base_dir, hp_order, hp_pixel
        )
        loaded_df = pd.read_parquet(parquet_path)
        pd.testing.assert_frame_equal(partition_df, loaded_df)


def test_read_hipscat_specify_catalog_type(small_sky_catalog, small_sky_dir):
    catalog = lsdb.read_hipscat(small_sky_dir, catalog_type=lsdb.Catalog)
    assert isinstance(catalog, lsdb.Catalog)
    pd.testing.assert_frame_equal(catalog.compute(), small_sky_catalog.compute())
    assert catalog.get_healpix_pixels() == small_sky_catalog.get_healpix_pixels()
    assert catalog.hc_structure.catalog_info == small_sky_catalog.hc_structure.catalog_info


def test_read_hipscat_specify_wrong_catalog_type(small_sky_dir):
    with pytest.raises(ValueError):
        lsdb.read_hipscat(small_sky_dir, catalog_type=int)<|MERGE_RESOLUTION|>--- conflicted
+++ resolved
@@ -13,11 +13,8 @@
     assert isinstance(catalog, lsdb.Catalog)
     assert catalog.hc_structure.catalog_base_dir == small_sky_order1_hipscat_catalog.catalog_base_dir
     assert catalog.get_healpix_pixels() == small_sky_order1_hipscat_catalog.get_healpix_pixels()
-<<<<<<< HEAD
+    assert len(catalog.compute().columns) == 8
     assert_divisions_are_correct(catalog)
-=======
-    assert len(catalog.compute().columns) == 8
-
 
 def test_read_hipscat_with_columns(small_sky_order1_dir):
     filter_columns = ["ra", "dec"]
@@ -25,11 +22,11 @@
     assert isinstance(catalog, lsdb.Catalog)
     npt.assert_array_equal(catalog.compute().columns.values, filter_columns)
 
+
 def test_read_hipscat_with_extra_kwargs(small_sky_order1_dir):
     catalog = lsdb.read_hipscat(small_sky_order1_dir, filters=[("ra", ">", 300)], engine="pyarrow")
     assert isinstance(catalog, lsdb.Catalog)
     assert np.greater(catalog.compute()["ra"].values, 300).all()
->>>>>>> 732a213c
 
 
 def test_pixels_in_map_equal_catalog_pixels(small_sky_order1_dir, small_sky_order1_hipscat_catalog):
