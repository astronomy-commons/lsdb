--- conflicted
+++ resolved
@@ -9,7 +9,6 @@
 from hipscat.pixel_math import HealpixPixel
 from hipscat.pixel_math.healpix_pixel_function import get_pixel_argsort
 from hipscat.pixel_math.polygon_filter import SphericalCoordinates
-from hipscat.pixel_math.validators import validate_declination_values, validate_radius
 
 from lsdb import io
 from lsdb.catalog.association_catalog import AssociationCatalog
@@ -201,24 +200,7 @@
             A new Catalog containing the points filtered to those within the cone, and the partitions that
             overlap the cone.
         """
-<<<<<<< HEAD
         return self._search(ConeSearch(ra, dec, radius, self.hc_structure))
-=======
-        validate_radius(radius)
-        validate_declination_values(dec)
-        filtered_hc_structure = self.hc_structure.filter_by_cone(ra, dec, radius)
-        pixels_in_cone = filtered_hc_structure.get_healpix_pixels()
-        partitions = self._ddf.to_delayed()
-        partitions_in_cone = [partitions[self._ddf_pixel_map[pixel]] for pixel in pixels_in_cone]
-        filtered_partitions = [
-            cone_filter(partition, ra, dec, radius, self.hc_structure) for partition in partitions_in_cone
-        ]
-        divisions = get_pixels_divisions(pixels_in_cone)
-        cone_search_ddf = dd.from_delayed(filtered_partitions, meta=self._ddf._meta, divisions=divisions)
-        cone_search_ddf = cast(dd.DataFrame, cone_search_ddf)
-        ddf_partition_map = {pixel: i for i, pixel in enumerate(pixels_in_cone)}
-        return Catalog(cone_search_ddf, ddf_partition_map, filtered_hc_structure)
->>>>>>> 62221c6c
 
     def polygon_search(self, vertices: List[SphericalCoordinates]) -> Catalog:
         """Perform a polygonal search to filter the catalog.
@@ -234,7 +216,6 @@
             A new catalog containing the points filtered to those within the
             polygonal region, and the partitions that have some overlap with it.
         """
-<<<<<<< HEAD
         return self._search(PolygonSearch(vertices, self.hc_structure))
 
     def _search(self, search):
@@ -259,23 +240,6 @@
         search_ddf = cast(dd.DataFrame, search_ddf)
         ddf_partition_map = {pixel: i for i, pixel in enumerate(filtered_pixels)}
         return Catalog(search_ddf, ddf_partition_map, filtered_hc_structure)
-=======
-        _, dec = np.array(vertices).T
-        validate_declination_values(dec)
-        polygon, vertices_xyz = get_cartesian_polygon(vertices)
-        filtered_hc_structure = self.hc_structure.filter_by_polygon(vertices_xyz)
-        pixels_in_polygon = filtered_hc_structure.get_healpix_pixels()
-        partitions = self.to_delayed()
-        partitions_in_polygon = [partitions[self._ddf_pixel_map[hp_pixel]] for hp_pixel in pixels_in_polygon]
-        filtered_partitions = [
-            polygon_filter(partition, polygon, self.hc_structure) for partition in partitions_in_polygon
-        ]
-        divisions = get_pixels_divisions(pixels_in_polygon)
-        polygon_search_ddf = dd.from_delayed(filtered_partitions, meta=self._ddf._meta, divisions=divisions)
-        polygon_search_ddf = cast(dd.DataFrame, polygon_search_ddf)
-        ddf_partition_map = {pixel: i for i, pixel in enumerate(pixels_in_polygon)}
-        return Catalog(polygon_search_ddf, ddf_partition_map, filtered_hc_structure)
->>>>>>> 62221c6c
 
     def merge(
         self,
