--- conflicted
+++ resolved
@@ -7,11 +7,8 @@
 import hipscat as hc
 import numpy as np
 from hipscat.pixel_math import HealpixPixel
-<<<<<<< HEAD
+from hipscat.pixel_math.healpix_pixel_function import get_pixel_argsort
 from spherical_geometry.polygon import SingleSphericalPolygon
-=======
-from hipscat.pixel_math.healpix_pixel_function import get_pixel_argsort
->>>>>>> cdd20b21
 
 from lsdb import io
 from lsdb.catalog.dataset.dataset import Dataset
@@ -256,7 +253,7 @@
         self._check_ra_dec_values_valid(ra, dec)
         filtered_hc_structure = self.hc_structure.filter_by_cone(ra, dec, radius)
         pixels_in_cone = filtered_hc_structure.get_healpix_pixels()
-        partitions = self.to_delayed()
+        partitions = self._ddf.to_delayed()
         partitions_in_cone = [partitions[self._ddf_pixel_map[pixel]] for pixel in pixels_in_cone]
         filtered_partitions = [
             cone_filter(partition, ra, dec, radius, self.hc_structure) for partition in partitions_in_cone
