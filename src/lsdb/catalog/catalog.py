--- conflicted
+++ resolved
@@ -1,11 +1,7 @@
 from __future__ import annotations
 
 import inspect
-<<<<<<< HEAD
-from typing import Callable, Literal, Type
-=======
-from typing import Callable, Iterable, Type
->>>>>>> 8548945a
+from typing import Callable, Iterable, Literal, Type
 
 import dask.dataframe as dd
 import hats as hc
@@ -932,7 +928,7 @@
     ) -> Catalog:
         # pylint: disable=duplicate-code
         """Sort nested columns for each row in the catalog.
-        
+
         Note that this does NOT sort rows, only nested values within rows.
 
         Args:
