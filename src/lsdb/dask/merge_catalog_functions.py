from __future__ import annotations

<<<<<<< HEAD
from typing import TYPE_CHECKING, Any, Callable, List, Sequence, Tuple, cast
=======
from typing import TYPE_CHECKING, Callable, List, Sequence, Tuple
>>>>>>> 218e140b

import healpy as hp
import nested_dask as nd
import nested_pandas as npd
import numpy as np
import numpy.typing as npt
import pandas as pd
from dask.delayed import Delayed, delayed
from hipscat.catalog import PartitionInfo
from hipscat.pixel_math import HealpixPixel
from hipscat.pixel_math.healpix_pixel import INVALID_PIXEL
from hipscat.pixel_math.hipscat_id import HIPSCAT_ID_COLUMN, healpix_to_hipscat_id
from hipscat.pixel_tree import PixelAlignment, PixelAlignmentType, align_trees
from hipscat.pixel_tree.moc_utils import copy_moc
from hipscat.pixel_tree.pixel_alignment import align_with_mocs

from lsdb.dask.divisions import get_pixels_divisions
from lsdb.types import DaskDFPixelMap

if TYPE_CHECKING:
    from lsdb.catalog.catalog import Catalog
    from lsdb.catalog.dataset.healpix_dataset import HealpixDataset


def concat_partition_and_margin(
    partition: npd.NestedFrame, margin: npd.NestedFrame | None, right_columns: List[str]
) -> npd.NestedFrame:
    """Concatenates a partition and margin dataframe together

    Args:
        partition (npd.NestedFrame): The partition dataframe
        margin (npd.NestedFrame): The margin dataframe

    Returns:
        The concatenated dataframe with the partition on top and the margin on the bottom
    """
    if margin is None:
        return partition

    hive_columns = [
        PartitionInfo.METADATA_ORDER_COLUMN_NAME,
        PartitionInfo.METADATA_DIR_COLUMN_NAME,
        PartitionInfo.METADATA_PIXEL_COLUMN_NAME,
    ]
    # Remove the Norder/Dir/Npix columns (used only for partitioning the margin itself),
    # and rename the margin_Norder/Dir/Npix to take their place.
    margin_columns_no_hive = [col for col in margin.columns if col not in hive_columns]
    rename_columns = {
        f"margin_{PartitionInfo.METADATA_ORDER_COLUMN_NAME}": PartitionInfo.METADATA_ORDER_COLUMN_NAME,
        f"margin_{PartitionInfo.METADATA_DIR_COLUMN_NAME}": PartitionInfo.METADATA_DIR_COLUMN_NAME,
        f"margin_{PartitionInfo.METADATA_PIXEL_COLUMN_NAME}": PartitionInfo.METADATA_PIXEL_COLUMN_NAME,
    }
    margin_renamed = margin[margin_columns_no_hive].rename(columns=rename_columns)
    margin_filtered = margin_renamed[right_columns]
    joined_df = pd.concat([partition, margin_filtered]) if margin_filtered is not None else partition
    return npd.NestedFrame(joined_df)


def align_catalogs(
    left: Catalog,
    right: Catalog,
    alignment_type: PixelAlignmentType = PixelAlignmentType.INNER,
    add_right_margin: bool = True,
) -> PixelAlignment:
    """Aligns two catalogs, also using the right catalog's margin if it exists

    Args:
        left (lsdb.Catalog): The left catalog to align
        right (lsdb.Catalog): The right catalog to align
        alignment_type (PixelAlignmentType): The type of alignment. Defaults to "inner".
        add_right_margin (bool): If True, when using MOCs to align catalogs, adds a border to the
            right catalog's moc to include the margin of the right catalog, if it exists. Defaults to True.

    Returns:
        The PixelAlignment object from aligning the catalogs
    """

    right_added_radius = None

    if right.margin is not None:
        right_tree = align_trees(
            right.hc_structure.pixel_tree,
            right.margin.hc_structure.pixel_tree,
            alignment_type=PixelAlignmentType.OUTER,
        ).pixel_tree
        if add_right_margin:
            right_added_radius = right.margin.hc_structure.catalog_info.margin_threshold
    else:
        right_tree = right.hc_structure.pixel_tree

    right_moc = (
        right.hc_structure.moc
        if right.hc_structure.moc is not None
        else right.hc_structure.pixel_tree.to_moc()
    )
    if right_added_radius is not None:
        right_moc_depth_resol = hp.nside2resol(hp.order2nside(right_moc.max_order), arcmin=True) * 60
        if right_added_radius < right_moc_depth_resol:
            right_moc = copy_moc(right_moc).add_neighbours()
        else:
            delta_order = int(np.ceil(np.log2(right_added_radius / right_moc_depth_resol)))
            right_moc = right_moc.degrade_to_order(right_moc.max_order - delta_order).add_neighbours()

    return align_with_mocs(
        left.hc_structure.pixel_tree,
        right_tree,
        left.hc_structure.moc,
        right_moc,
        alignment_type=alignment_type,
    )


def align_and_apply(
    catalog_mappings: List[Tuple[HealpixDataset | None, List[HealpixPixel]]],
    func: Callable,
    *args,
    aligned_args: List[Any] | None = None,
    **kwargs,
) -> List[Delayed]:
    """Aligns catalogs to a given ordering of pixels and applies a function each set of aligned partitions

    Args:
        catalog_mappings (List[Tuple[HealpixDataset, List[HealpixPixel]]]): The catalogs and their
            corresponding ordering of pixels to align the partitions to. Catalog cane be None, in which case
            None will be passed to the function for each partition. Each list of pixels should be the same
            length. Example input:
            [(catalog, pixels), (catalog2, pixels2), ...]
        func (Callable): The function to apply to the aligned catalogs. The function should take the
            aligned partitions of the catalogs as dataframes as the first arguments, followed by the healpix
            pixel of each partition, the hc_structures of the catalogs, and any additional arguments and
            keyword arguments. For example::

                def func(
                    cat1_partition_df,
                    cat2_partition_df,
                    cat1_pixel,
                    cat2_pixel,
                    cat1_hc_structure,
                    cat2_hc_structure,
                    *args,
                    **kwargs
                ):
                    ...

        *args: Additional arguments to pass to the function
        aligned_args: Any additional lists of arguments to align and pass to the function
        **kwargs: Additional keyword arguments to pass to the function

    Returns:
        A list of delayed objects, each one representing the result of the function applied to the
        aligned partitions of the catalogs
    """

    aligned_args = [] if aligned_args is None else aligned_args

    # aligns the catalog's partitions to the given pixels for each catalog
    aligned_partitions = [align_catalog_to_partitions(cat, pixels) for (cat, pixels) in catalog_mappings]

    # gets the pixels and hc_structures to pass to the function
    pixels = [pixels for (_, pixels) in catalog_mappings]
    catalog_infos = [
        cat.hc_structure.catalog_info if cat is not None else None for (cat, _) in catalog_mappings
    ]

    # defines an inner function that can be vectorized to apply the given function to each of the partitions
    # with the additional arguments including as the hc_structures and any specified additional arguments
    def apply_func(*all_aligned_args):
        return func(*all_aligned_args, *catalog_infos, *args, **kwargs)

    resulting_partitions = np.vectorize(apply_func)(*aligned_partitions, *pixels, *aligned_args)
    return resulting_partitions


def filter_by_hipscat_index_to_pixel(dataframe: npd.NestedFrame, order: int, pixel: int) -> npd.NestedFrame:
    """Filters a catalog dataframe to the points within a specified HEALPix pixel using the hipscat index

    Args:
        dataframe (npd.NestedFrame): The dataframe to filter
        order (int): The order of the HEALPix pixel to filter to
        pixel (int): The pixel number in NESTED numbering of the HEALPix pixel to filter to

    Returns:
        The filtered dataframe with only the rows that are within the specified HEALPix pixel
    """
    lower_bound = healpix_to_hipscat_id(order, pixel)
    upper_bound = healpix_to_hipscat_id(order, pixel + 1)
    filtered_df = dataframe[(dataframe.index >= lower_bound) & (dataframe.index < upper_bound)]
    return filtered_df


def construct_catalog_args(
    partitions: List[Delayed], meta_df: npd.NestedFrame, alignment: PixelAlignment
) -> Tuple[nd.NestedFrame, DaskDFPixelMap, PixelAlignment]:
    """Constructs the arguments needed to create a catalog from a list of delayed partitions

    Args:
        partitions (List[Delayed]): The list of delayed partitions to create the catalog from
        meta_df (npd.NestedFrame): The dask meta schema for the partitions
        alignment (PixelAlignment): The alignment used to create the delayed partitions

    Returns:
        A tuple of (ddf, partition_map, alignment) with the dask dataframe, the partition map, and the
        alignment needed to create the catalog
    """
    # generate dask df partition map from alignment
    partition_map = get_partition_map_from_alignment_pixels(alignment.pixel_mapping)
    # create dask df from delayed partitions
    divisions = get_pixels_divisions(list(partition_map.keys()))
    partitions = partitions if len(partitions) > 0 else [delayed(meta_df.copy())]
    ddf = nd.NestedFrame.from_delayed(partitions, meta=meta_df, divisions=divisions, verify_meta=True)
    return ddf, partition_map, alignment


def get_healpix_pixels_from_alignment(
    alignment: PixelAlignment,
) -> Tuple[List[HealpixPixel], List[HealpixPixel], List[HealpixPixel]]:
    """Gets the list of primary, join and aligned pixels as the HealpixPixel class from a PixelAlignment

    Args:
        alignment (PixelAlignment): the PixelAlignment to get pixels from

    Returns:
        a tuple of (primary_pixels, join_pixels, aligned_pixels) with lists of HealpixPixel objects
    """
    pixel_mapping = alignment.pixel_mapping
    make_pixel = np.vectorize(
        lambda o, p: HealpixPixel(o, p) if o is not None and p is not None else INVALID_PIXEL
    )
    left_pixels = make_pixel(
        pixel_mapping[PixelAlignment.PRIMARY_ORDER_COLUMN_NAME],
        pixel_mapping[PixelAlignment.PRIMARY_PIXEL_COLUMN_NAME],
    )
    right_pixels = make_pixel(
        pixel_mapping[PixelAlignment.JOIN_ORDER_COLUMN_NAME],
        pixel_mapping[PixelAlignment.JOIN_PIXEL_COLUMN_NAME],
    )
    aligned_pixels = make_pixel(
        pixel_mapping[PixelAlignment.ALIGNED_ORDER_COLUMN_NAME],
        pixel_mapping[PixelAlignment.ALIGNED_PIXEL_COLUMN_NAME],
    )
    return list(left_pixels), list(right_pixels), list(aligned_pixels)


def generate_meta_df_for_joined_tables(
    catalogs: Sequence[Catalog],
    suffixes: Sequence[str],
    extra_columns: pd.DataFrame | None = None,
    index_name: str = HIPSCAT_ID_COLUMN,
    index_type: npt.DTypeLike = np.uint64,
) -> npd.NestedFrame:
    """Generates a Dask meta DataFrame that would result from joining two catalogs

    Creates an empty dataframe with the columns of each catalog appended with a suffix. Allows specifying
    extra columns that should also be added, and the name of the index of the resulting dataframe.

    Args:
        catalogs (Sequence[lsdb.Catalog]): The catalogs to merge together
        suffixes (Sequence[Str]): The column suffixes to apply each catalog
        extra_columns (pd.Dataframe): Any additional columns to the merged catalogs
        index_name (str): The name of the index in the resulting DataFrame
        index_type (npt.DTypeLike): The type of the index in the resulting DataFrame

    Returns:
        An empty dataframe with the columns of each catalog with their respective suffix, and any extra
        columns specified, with the index name set.
    """
    meta = {}
    # Construct meta for crossmatched catalog columns
    for table, suffix in zip(catalogs, suffixes):
        for name, col_type in table.dtypes.items():
            meta[name + suffix] = pd.Series(dtype=col_type)
    # Construct meta for crossmatch result columns
    if extra_columns is not None:
        meta.update(extra_columns)
    index = pd.Index(pd.Series(dtype=index_type), name=index_name)
    meta_df = pd.DataFrame(meta, index)
    return npd.NestedFrame(meta_df)


def generate_meta_df_for_nested_tables(
    catalogs: Sequence[Catalog],
    nested_catalog: Catalog,
    nested_column_name: str,
    join_column_name: str,
    extra_columns: pd.DataFrame | None = None,
    index_name: str = HIPSCAT_ID_COLUMN,
    index_type: npt.DTypeLike = np.uint64,
) -> npd.NestedFrame:
    """Generates a Dask meta DataFrame that would result from joining two catalogs, adding the right as a
    nested frame

    Creates an empty dataframe with the columns of the left catalog, and a nested column with the right
    catalog. Allows specifying extra columns that should also be added, and the name of the index of the
    resulting dataframe.

    Args:
        catalogs (Sequence[lsdb.Catalog]): The catalogs to merge together
        nested_catalog (Catalog): The catalog to add as a nested column
        nested_column_name (str): The name of the nested column
        join_column_name (str): The name of the column in the right catalog to join on
        extra_columns (pd.Dataframe): Any additional columns to the merged catalogs
        index_name (str): The name of the index in the resulting DataFrame
        index_type (npt.DTypeLike): The type of the index in the resulting DataFrame

    Returns:
        An empty dataframe with the right catalog joined to the left as a nested column, and any extra
        columns specified, with the index name set.
    """
    meta = {}
    # Construct meta for crossmatched catalog columns
    for table in catalogs:
        for name, col_type in table.dtypes.items():
            meta[name] = pd.Series(dtype=col_type)
    # Construct meta for crossmatch result columns
    if extra_columns is not None:
        meta.update(extra_columns)
    index = pd.Index(pd.Series(dtype=index_type), name=index_name)
    meta_df = pd.DataFrame(meta, index)

    # make an empty copy of the nested catalog, removing the column that will be joined on (and removed from
    # the eventual dataframe)
    # pylint: disable=protected-access
    nested_catalog_meta = nested_catalog._ddf._meta.copy().iloc[:0].drop(join_column_name, axis=1)

    # Use nested-pandas to make the resulting meta with the nested catalog meta as a nested column
    return npd.NestedFrame(meta_df).add_nested(nested_catalog_meta, nested_column_name)


def get_partition_map_from_alignment_pixels(join_pixels: pd.DataFrame) -> DaskDFPixelMap:
    """Gets a dictionary mapping HEALPix pixel to index of pixel in the pixel_mapping of a `PixelAlignment`

    Args:
        join_pixels (pd.DataFrame): The pixel_mapping from a `PixelAlignment` object

    Returns:
        A dictionary mapping HEALPix pixel to the index that the pixel occurs in the pixel_mapping table
    """
    partition_map = {}
    for i, (_, row) in enumerate(join_pixels.iterrows()):
        pixel = HealpixPixel(
            order=row[PixelAlignment.ALIGNED_ORDER_COLUMN_NAME],
            pixel=row[PixelAlignment.ALIGNED_PIXEL_COLUMN_NAME],
        )
        partition_map[pixel] = i
    return partition_map


def align_catalog_to_partitions(
    catalog: HealpixDataset | None, pixels: List[HealpixPixel]
) -> List[Delayed | None]:
    """Aligns the partitions of a Catalog to a dataframe with HEALPix pixels in each row

    Args:
        catalog: the catalog to align
        pixels: the list of HealpixPixels specifying the order of partitions

    Returns:
        A list of dask delayed objects, each one representing the data in a HEALPix pixel in the
        order they appear in the input dataframe

    """
    if catalog is None:
        return [None] * len(pixels)
    dfs = catalog.to_delayed()
    get_partition = np.vectorize(
        lambda pix: (
            dfs[catalog.get_partition_index(pix.order, pix.pixel)]
            if pix in catalog.hc_structure.pixel_tree
            else None
        )
    )
    partitions = get_partition(pixels)
    return list(partitions)


def create_no_coverage_crossmatch_df(
    left_df: pd.DataFrame, suffix: str, meta_df: pd.DataFrame
) -> pd.DataFrame:
    """Creates the crossmatch DataFrame for partitions in the left catalog that have no coverage
    in the right catalog."""
    no_coverage_df = meta_df.copy(deep=False)
    for name, _ in left_df.dtypes.items():
        no_coverage_df[name + suffix] = left_df[name]
    return no_coverage_df<|MERGE_RESOLUTION|>--- conflicted
+++ resolved
@@ -1,10 +1,6 @@
 from __future__ import annotations
 
-<<<<<<< HEAD
-from typing import TYPE_CHECKING, Any, Callable, List, Sequence, Tuple, cast
-=======
-from typing import TYPE_CHECKING, Callable, List, Sequence, Tuple
->>>>>>> 218e140b
+from typing import TYPE_CHECKING, Any, Callable, List, Sequence, Tuple
 
 import healpy as hp
 import nested_dask as nd
