--- conflicted
+++ resolved
@@ -37,24 +37,15 @@
     left_pix,
     right_pix,
     right_margin_pix,
-<<<<<<< HEAD
     aligned_pix,
-    left_hc_structure,
-    right_hc_structure,
-    right_margin_hc_structure,
-=======
     left_catalog_info,
     right_catalog_info,
     right_margin_catalog_info,
->>>>>>> 5ded7d13
     algorithm,
     suffixes,
     right_columns,
     meta_df,
-<<<<<<< HEAD
     how,
-=======
->>>>>>> 5ded7d13
     **kwargs,
 ):
     """Performs a crossmatch on data from a HEALPix pixel in each catalog
@@ -65,13 +56,13 @@
     if aligned_pix.order > left_pix.order:
         left_df = filter_by_hipscat_index_to_pixel(left_df, aligned_pix.order, aligned_pix.pixel)
 
+    if len(left_df) == 0:
+        return meta_df
+
     # The left partition has no coverage in the right catalog and the pixel alignment is "left",
     # so we want to keep all the left partition points (they will have no matches)
     if right_df is None and how == PixelAlignmentType.LEFT:
         return create_no_coverage_crossmatch_df(left_df, suffixes[0], meta_df)
-
-    if len(left_df) == 0:
-        return meta_df
 
     right_joined_df = concat_partition_and_margin(right_df, right_margin_df, right_columns)
 
@@ -163,11 +154,8 @@
         suffixes,
         right.columns,
         meta_df,
-<<<<<<< HEAD
         how,
         aligned_args=[aligned_pixels],
-=======
->>>>>>> 5ded7d13
         **kwargs,
     )
 
