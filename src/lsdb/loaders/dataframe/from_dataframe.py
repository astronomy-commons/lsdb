from __future__ import annotations

import pandas as pd
import pyarrow as pa

from lsdb.catalog import Catalog
from lsdb.loaders.dataframe.dataframe_catalog_loader import DataframeCatalogLoader
from lsdb.loaders.dataframe.margin_catalog_generator import MarginCatalogGenerator


# pylint: disable=too-many-arguments
def from_dataframe(
    dataframe: pd.DataFrame,
    *,
    ra_column: str = "ra",
    dec_column: str = "dec",
    lowest_order: int = 0,
    highest_order: int = 7,
    drop_empty_siblings: bool = False,
    partition_size: int | None = None,
    threshold: int | None = None,
<<<<<<< HEAD
    margin_order: int | None = -1,
    margin_threshold: float = 5.0,
=======
    margin_order: int = -1,
    margin_threshold: float | None = 5.0,
>>>>>>> d007a6dc
    should_generate_moc: bool = True,
    moc_max_order: int = 10,
    use_pyarrow_types: bool = True,
    schema: pa.Schema | None = None,
    **kwargs,
) -> Catalog:
    """Load a catalog from a Pandas Dataframe in CSV format.

    Note that this is only suitable for small datasets (< 1million rows and
    < 1GB dataframe in-memory). If you need to deal with large datasets, consider
    using the hats-import package: https://hats-import.readthedocs.io/

    Args:
        dataframe (pd.Dataframe): The catalog Pandas Dataframe.
        ra_column (str): The name of the right ascension column. Defaults to ra.
        dec_column (str): The name of the declination column. Defaults to dec.
        lowest_order (int): The lowest partition order. Defaults to 0.
        highest_order (int): The highest partition order. Defaults to 7.
        drop_empty_siblings (bool): When determining final partitionining,
            if 3 of 4 pixels are empty, keep only the non-empty pixel
        partition_size (int): The desired partition size, in number of bytes in-memory.
        threshold (int): The maximum number of data points per pixel.
        margin_order (int): The order at which to generate the margin cache.
        margin_threshold (float): The size of the margin cache boundary, in arcseconds. If zero, and
            margin order is not specified, the margin cache is not generated. Defaults to 5 arcseconds.
        should_generate_moc (bool): should we generate a MOC (multi-order coverage map)
            of the data. can improve performance when joining/crossmatching to
            other hats-sharded datasets.
        moc_max_order (int): if generating a MOC, what to use as the max order. Defaults to 10.
        use_pyarrow_types (bool): If True, the data is backed by pyarrow, otherwise we keep the
            original data types. Defaults to True.
        schema (pa.Schema): the arrow schema to create the catalog with. If None, the schema is
            automatically inferred from the provided DataFrame using `pa.Schema.from_pandas`.
        **kwargs: Arguments to pass to the creation of the catalog info.

    Returns:
        Catalog object loaded from the given parameters
    """
    catalog = DataframeCatalogLoader(
        dataframe,
        ra_column=ra_column,
        dec_column=dec_column,
        lowest_order=lowest_order,
        highest_order=highest_order,
        drop_empty_siblings=drop_empty_siblings,
        partition_size=partition_size,
        threshold=threshold,
        should_generate_moc=should_generate_moc,
        moc_max_order=moc_max_order,
        use_pyarrow_types=use_pyarrow_types,
        schema=schema,
        **kwargs,
    ).load_catalog()
    catalog.margin = MarginCatalogGenerator(
        catalog,
        margin_order,
        margin_threshold,
        use_pyarrow_types,
        **kwargs,
    ).create_catalog()
    return catalog<|MERGE_RESOLUTION|>--- conflicted
+++ resolved
@@ -19,13 +19,8 @@
     drop_empty_siblings: bool = False,
     partition_size: int | None = None,
     threshold: int | None = None,
-<<<<<<< HEAD
-    margin_order: int | None = -1,
-    margin_threshold: float = 5.0,
-=======
     margin_order: int = -1,
     margin_threshold: float | None = 5.0,
->>>>>>> d007a6dc
     should_generate_moc: bool = True,
     moc_max_order: int = 10,
     use_pyarrow_types: bool = True,
