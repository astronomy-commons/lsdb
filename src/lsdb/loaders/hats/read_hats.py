from __future__ import annotations

from pathlib import Path
from typing import List, Tuple

import hats as hc
import nested_dask as nd
import nested_pandas as npd
import numpy as np
import pyarrow as pa
from hats.catalog import CatalogType
from hats.catalog.healpix_dataset.healpix_dataset import HealpixDataset as HCHealpixDataset
from hats.io.file_io import file_io
from hats.pixel_math import HealpixPixel
from hats.pixel_math.healpix_pixel_function import get_pixel_argsort
from hats.pixel_math.spatial_index import SPATIAL_INDEX_COLUMN
from upath import UPath

from lsdb.catalog.association_catalog import AssociationCatalog
from lsdb.catalog.catalog import Catalog, DaskDFPixelMap, MarginCatalog
<<<<<<< HEAD
from lsdb.catalog.map_catalog import MapCatalog
=======
from lsdb.catalog.margin_catalog import _validate_margin_catalog
>>>>>>> 5236ce29
from lsdb.core.search.abstract_search import AbstractSearch
from lsdb.dask.divisions import get_pixels_divisions
from lsdb.loaders.hats.hats_loading_config import HatsLoadingConfig
from lsdb.types import CatalogTypeVar


def read_hats(
    path: str | Path | UPath,
    search_filter: AbstractSearch | None = None,
    columns: List[str] | None = None,
    margin_cache: str | Path | UPath | None = None,
    dtype_backend: str | None = "pyarrow",
    **kwargs,
) -> CatalogTypeVar | None:
    """Load a catalog from a HATS formatted catalog.

    Typical usage example, where we load a catalog with a subset of columns::

        lsdb.read_hats(path="./my_catalog_dir", columns=["ra","dec"])

    Typical usage example, where we load a catalog from a cone search::

        lsdb.read_hats(
            path="./my_catalog_dir",
            columns=["ra","dec"],
            search_filter=lsdb.core.search.ConeSearch(ra, dec, radius_arcsec),
        )

    Args:
        path (UPath | Path): The path that locates the root of the HATS catalog
        search_filter (Type[AbstractSearch]): Default `None`. The filter method to be applied.
        columns (List[str]): Default `None`. The set of columns to filter the catalog on.
        margin_cache (path-like): Default `None`. The margin for the main catalog, provided as a path.
        dtype_backend (str): Backend data type to apply to the catalog.
            Defaults to "pyarrow". If None, no type conversion is performed.
        **kwargs: Arguments to pass to the pandas parquet file reader

    Returns:
        Catalog object loaded from the given parameters
    """
    # Creates a config object to store loading parameters from all keyword arguments.
    config = HatsLoadingConfig(
        search_filter=search_filter,
        columns=columns,
        margin_cache=margin_cache,
        dtype_backend=dtype_backend,
        kwargs=kwargs,
    )

    hc_catalog = hc.read_hats(path)
    if hc_catalog.schema is None:
        raise ValueError(
            "The catalog schema could not be loaded from metadata."
            " Ensure your catalog has _common_metadata or _metadata files"
        )

    catalog_type = hc_catalog.catalog_info.catalog_type

    if catalog_type in (CatalogType.OBJECT, CatalogType.SOURCE):
        return _load_object_catalog(hc_catalog, config)
    if catalog_type == CatalogType.MARGIN:
        return _load_margin_catalog(hc_catalog, config)
    if catalog_type == CatalogType.ASSOCIATION:
        return _load_association_catalog(hc_catalog, config)
    if catalog_type == CatalogType.MAP:
        return _load_map_catalog(hc_catalog, config)

    raise NotImplementedError(f"Cannot load catalog of type {catalog_type}")


def _load_association_catalog(hc_catalog, config):
    """Load a catalog from the configuration specified when the loader was created

    Returns:
        Catalog object with data from the source given at loader initialization
    """
    if hc_catalog.catalog_info.contains_leaf_files:
        dask_df, dask_df_pixel_map = _load_dask_df_and_map(hc_catalog, config)
    else:
        dask_meta_schema = _create_dask_meta_schema(hc_catalog.schema, config)
        dask_df = nd.NestedFrame.from_pandas(dask_meta_schema, npartitions=1)
        dask_df_pixel_map = {}
    return AssociationCatalog(dask_df, dask_df_pixel_map, hc_catalog)


def _load_margin_catalog(hc_catalog, config):
    """Load a catalog from the configuration specified when the loader was created

    Returns:
        Catalog object with data from the source given at loader initialization
    """
    if config.search_filter:
        filtered_catalog = config.search_filter.filter_hc_catalog(hc_catalog)
        hc_catalog = hc.catalog.MarginCatalog(
            filtered_catalog.catalog_info,
            filtered_catalog.pixel_tree,
            catalog_path=hc_catalog.catalog_path,
            schema=filtered_catalog.schema,
            moc=filtered_catalog.moc,
        )
    dask_df, dask_df_pixel_map = _load_dask_df_and_map(hc_catalog, config)
    margin = MarginCatalog(dask_df, dask_df_pixel_map, hc_catalog)
    if config.search_filter is not None:
        margin = margin.search(config.search_filter)
    return margin


def _load_object_catalog(hc_catalog, config):
    """Load a catalog from the configuration specified when the loader was created

    Returns:
        Catalog object with data from the source given at loader initialization
    """
    if config.search_filter:
        filtered_catalog = config.search_filter.filter_hc_catalog(hc_catalog)
        if len(filtered_catalog.get_healpix_pixels()) == 0:
            raise ValueError("The selected sky region has no coverage")
        hc_catalog = hc.catalog.Catalog(
            filtered_catalog.catalog_info,
            filtered_catalog.pixel_tree,
            catalog_path=hc_catalog.catalog_path,
            moc=filtered_catalog.moc,
            schema=filtered_catalog.schema,
        )

    dask_df, dask_df_pixel_map = _load_dask_df_and_map(hc_catalog, config)
    catalog = Catalog(dask_df, dask_df_pixel_map, hc_catalog)
    if config.search_filter is not None:
        catalog = catalog.search(config.search_filter)
    if config.margin_cache is not None:
        margin_hc_catalog = hc.read_hats(config.margin_cache)
        margin = _load_margin_catalog(margin_hc_catalog, config)
        _validate_margin_catalog(margin_hc_catalog, hc_catalog)
        catalog.margin = margin
    return catalog


<<<<<<< HEAD
def _load_map_catalog(hc_catalog, config):
    """Load a catalog from the configuration specified when the loader was created

    Returns:
        Catalog object with data from the source given at loader initialization
    """
    dask_df, dask_df_pixel_map = _load_dask_df_and_map(hc_catalog, config)
    return MapCatalog(dask_df, dask_df_pixel_map, hc_catalog)


def _validate_margin_catalog(margin_hc_catalog, hc_catalog):
    """Validate that the margin catalog and the main catalog are compatible"""
    pixel_columns = [paths.PARTITION_ORDER, paths.PARTITION_DIR, paths.PARTITION_PIXEL]
    margin_pixel_columns = pixel_columns + ["margin_" + column for column in pixel_columns]
    catalog_schema = pa.schema([field for field in hc_catalog.schema if field.name not in pixel_columns])
    margin_schema = pa.schema(
        [field for field in margin_hc_catalog.schema if field.name not in margin_pixel_columns]
    )
    if not catalog_schema.equals(margin_schema):
        raise ValueError("The margin catalog and the main catalog must have the same schema")


=======
>>>>>>> 5236ce29
def _create_dask_meta_schema(schema: pa.Schema, config) -> npd.NestedFrame:
    """Creates the Dask meta DataFrame from the HATS catalog schema."""
    dask_meta_schema = schema.empty_table().to_pandas(types_mapper=config.get_dtype_mapper())
    if (
        dask_meta_schema.index.name != SPATIAL_INDEX_COLUMN
        and SPATIAL_INDEX_COLUMN in dask_meta_schema.columns
    ):
        dask_meta_schema = dask_meta_schema.set_index(SPATIAL_INDEX_COLUMN)
        if config.columns is not None and SPATIAL_INDEX_COLUMN in config.columns:
            config.columns.remove(SPATIAL_INDEX_COLUMN)
    if config.columns is not None:
        dask_meta_schema = dask_meta_schema[config.columns]
    return npd.NestedFrame(dask_meta_schema)


def _load_dask_df_and_map(catalog: HCHealpixDataset, config) -> Tuple[nd.NestedFrame, DaskDFPixelMap]:
    """Load Dask DF from parquet files and make dict of HEALPix pixel to partition index"""
    pixels = catalog.get_healpix_pixels()
    ordered_pixels = np.array(pixels)[get_pixel_argsort(pixels)]
    divisions = get_pixels_divisions(ordered_pixels)
    dask_meta_schema = _create_dask_meta_schema(catalog.schema, config)
    if len(ordered_pixels) > 0:
        ddf = nd.NestedFrame.from_map(
            read_pixel,
            ordered_pixels,
            catalog=catalog,
            query_url_params=config.make_query_url_params(),
            columns=config.columns,
            divisions=divisions,
            meta=dask_meta_schema,
            schema=catalog.schema,
            **config.get_read_kwargs(),
        )
    else:
        ddf = nd.NestedFrame.from_pandas(dask_meta_schema, npartitions=1)
    pixel_to_index_map = {pixel: index for index, pixel in enumerate(ordered_pixels)}
    return ddf, pixel_to_index_map


def read_pixel(
    pixel: HealpixPixel,
    catalog: HCHealpixDataset,
    *,
    query_url_params: dict | None = None,
    columns=None,
    schema=None,
    **kwargs,
):
    """Utility method to read a single pixel's parquet file from disk.

    NB: `columns` is necessary as an argument, even if None, so that dask-expr
    optimizes the execution plan."""
    if (
        columns is not None
        and schema is not None
        and SPATIAL_INDEX_COLUMN in schema.names
        and SPATIAL_INDEX_COLUMN not in columns
    ):
        columns = columns + [SPATIAL_INDEX_COLUMN]
    dataframe = file_io.read_parquet_file_to_pandas(
        hc.io.pixel_catalog_file(catalog.catalog_base_dir, pixel, query_url_params),
        columns=columns,
        schema=schema,
        **kwargs,
    )

    if dataframe.index.name != SPATIAL_INDEX_COLUMN and SPATIAL_INDEX_COLUMN in dataframe.columns:
        dataframe = dataframe.set_index(SPATIAL_INDEX_COLUMN)

    return dataframe<|MERGE_RESOLUTION|>--- conflicted
+++ resolved
@@ -18,11 +18,8 @@
 
 from lsdb.catalog.association_catalog import AssociationCatalog
 from lsdb.catalog.catalog import Catalog, DaskDFPixelMap, MarginCatalog
-<<<<<<< HEAD
 from lsdb.catalog.map_catalog import MapCatalog
-=======
 from lsdb.catalog.margin_catalog import _validate_margin_catalog
->>>>>>> 5236ce29
 from lsdb.core.search.abstract_search import AbstractSearch
 from lsdb.dask.divisions import get_pixels_divisions
 from lsdb.loaders.hats.hats_loading_config import HatsLoadingConfig
@@ -160,7 +157,6 @@
     return catalog
 
 
-<<<<<<< HEAD
 def _load_map_catalog(hc_catalog, config):
     """Load a catalog from the configuration specified when the loader was created
 
@@ -182,9 +178,6 @@
     if not catalog_schema.equals(margin_schema):
         raise ValueError("The margin catalog and the main catalog must have the same schema")
 
-
-=======
->>>>>>> 5236ce29
 def _create_dask_meta_schema(schema: pa.Schema, config) -> npd.NestedFrame:
     """Creates the Dask meta DataFrame from the HATS catalog schema."""
     dask_meta_schema = schema.empty_table().to_pandas(types_mapper=config.get_dtype_mapper())
