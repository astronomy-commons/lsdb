--- conflicted
+++ resolved
@@ -162,11 +162,8 @@
         total_rows=int(np.sum(counts)),
         default_columns=default_columns,
         hats_max_rows=hats_max_rows,
-<<<<<<< HEAD
         hats_builder=get_hats_builder_property(),
-=======
         **addl_hats_properties,
->>>>>>> d5c8f65c
     )
     new_hc_structure.catalog_info.to_properties_file(base_catalog_path)
 
