--- conflicted
+++ resolved
@@ -23,12 +23,7 @@
     "dask[complete]",
     "deprecated",
     "hats>=0.5.1",
-<<<<<<< HEAD
-    "nested-pandas>=0.3.8",
-=======
-    "nested-dask>=0.3.4",
     "nested-pandas>=0.3.8,<0.4.0",
->>>>>>> 5b54f46c
     "pyarrow",
     "scipy", # kdtree
 ]
